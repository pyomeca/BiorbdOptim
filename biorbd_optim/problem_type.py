from casadi import MX, vertcat
import numpy as np

from .dynamics import Dynamics
from .mapping import Mapping


class ProblemType:
    """
    Includes methods suitable for several situations
    """

    @staticmethod
    def torque_driven(nlp):
        """
        Names states (nlp.x) and controls (nlp.u) and gives size to (nlp.nx) and (nlp.nu).
        Works with torques but without muscles, must be used with dynamics without contacts.
        :param nlp: An instance of the OptimalControlProgram class.
        """
        nlp["dynamics_func"] = Dynamics.forward_dynamics_torque_driven
        ProblemType.__configure_torque_driven(nlp)

    @staticmethod
    def torque_driven_with_contact(nlp):
        """
        Names states (nlp.x) and controls (nlp.u) and gives size to (nlp.nx) and (nlp.nu).
        Works with torques, without muscles, must be used with dynamics with contacts.
        :param nlp: An OptimalControlProgram class.
        """
        nlp["dynamics_func"] = Dynamics.forward_dynamics_torque_driven_with_contact
        ProblemType.__configure_torque_driven(nlp)

    @staticmethod
    def __configure_torque_driven(nlp):
        """
        Configures common settings for torque driven problems with and without contacts.
        :param nlp: An OptimalControlProgram class.
        """
        if nlp["q_mapping"] is None:
            nlp["q_mapping"] = Mapping(range(nlp["model"].nbQ()), range(nlp["model"].nbQ()))
        if nlp["q_dot_mapping"] is None:
            nlp["q_dot_mapping"] = Mapping(range(nlp["model"].nbQdot()), range(nlp["model"].nbQdot()))
<<<<<<< HEAD
        if nlp["q_dot_mapping"] is None:
            nlp["tau_mapping"] = Mapping(
                range(nlp["model"].nbGeneralizedTorques()), range(nlp["model"].nbGeneralizedTorques())
=======
        if nlp["tau_mapping"] is None:
            nlp["tau_mapping"] = Mapping(
                range(nlp["model"].nbGeneralizedTorque()), range(nlp["model"].nbGeneralizedTorque())
>>>>>>> 0728ecab
            )

        dof_names = nlp["model"].nameDof()
        q = MX()
        q_dot = MX()
        for i in nlp["q_mapping"].reduce_idx:
            q = vertcat(q, MX.sym("Q_" + dof_names[i].to_string()))
        for i in nlp["q_dot_mapping"].reduce_idx:
            q_dot = vertcat(q_dot, MX.sym("Qdot_" + dof_names[i].to_string()))
        nlp["x"] = vertcat(q, q_dot)

        u = MX()
        for i in nlp["tau_mapping"].reduce_idx:
            u = vertcat(u, MX.sym("Tau_" + dof_names[i].to_string()))
        nlp["u"] = u

        nlp["nx"] = nlp["x"].rows()
        nlp["nu"] = nlp["u"].rows()

        nlp["nbQ"] = nlp["q_mapping"].nb_reduced
        nlp["nbQdot"] = nlp["q_dot_mapping"].nb_reduced
        nlp["nbTau"] = nlp["tau_mapping"].nb_reduced
        nlp["nbMuscle"] = 0

    @staticmethod
    def muscles_and_torque_driven(nlp):
        """
        Names states (nlp.x) and controls (nlp.u) and gives size to (nlp.nx) and (nlp.nu).
        Works with torques and muscles.
        :param nlp: An OptimalControlProgram class.
        """
        nlp["dynamics_func"] = Dynamics.forward_dynamics_torque_muscle_driven
        ProblemType.__configure_torque_driven(nlp)

        u = MX()
        muscle_names = nlp["model"].muscleNames()
        for i in range(nlp["model"].nbMuscleTotal()):
            u = vertcat(u, MX.sym("Muscle_" + muscle_names[i].to_string() + "_activation"))
        nlp["u"] = vertcat(nlp["u"], u)

        nlp["nu"] = nlp["u"].rows()

        nlp["nbMuscle"] = nlp["model"].nbMuscleTotal()

    @staticmethod
    def get_data_from_V_phase(V_phase, var_size, nb_nodes, offset, nb_variables, duplicate_last_column):
        """
        Extracts variables from V.
        :param V_phase: numpy array : Extract of V for a phase.
        """
        array = np.ndarray((var_size, nb_nodes))
        for dof in range(var_size):
            array[dof] = V_phase[offset + dof :: nb_variables]

        if duplicate_last_column:
            return np.c_[array, array[:, -1]]
        else:
            return array

    @staticmethod
    def get_data_from_V(ocp, V, num_phase=None):
        V_array = np.array(V).squeeze()
        has_muscles = False

        if num_phase is None:
            num_phase = range(len(ocp.nlp))
        elif isinstance(num_phase, int):
            num_phase = [num_phase]
        offsets = [0]
        for i, nlp in enumerate(ocp.nlp):
            offsets.append(offsets[i] + nlp["nx"] * (nlp["ns"] + 1) + nlp["nu"] * (nlp["ns"]))

        q, q_dot, tau, muscle = [], [], [], []

        for i in num_phase:
            nlp = ocp.nlp[i]

            V_phase = np.array(V_array[offsets[i] : offsets[i + 1]])
            nb_var = nlp["nx"] + nlp["nu"]

            if (
                nlp["problem_type"] == ProblemType.torque_driven
                or nlp["problem_type"] == ProblemType.torque_driven_with_contact
                or nlp["problem_type"] == ProblemType.muscles_and_torque_driven
            ):
                q.append(ProblemType.get_data_from_V_phase(V_phase, nlp["nbQ"], nlp["ns"] + 1, 0, nb_var, False))
                q_dot.append(
                    ProblemType.get_data_from_V_phase(V_phase, nlp["nbQdot"], nlp["ns"] + 1, nlp["nbQ"], nb_var, False)
                )
                tau.append(ProblemType.get_data_from_V_phase(V_phase, nlp["nbTau"], nlp["ns"], nlp["nx"], nb_var, True))

                if nlp["problem_type"] == ProblemType.muscles_and_torque_driven:
                    has_muscles = True
                    muscle.append(
                        ProblemType.get_data_from_V_phase(
                            V_phase, nlp["nbMuscle"], nlp["ns"], nlp["nx"] + nlp["nbTau"], nb_var, True,
                        )
                    )
                else:
                    muscle.append([])

            else:
                raise RuntimeError(nlp["problem_type"].__name__ + " not implemented yet in get_data_from_V")

        if len(num_phase) == 1:
            q = q[0]
            q_dot = q_dot[0]
            tau = tau[0]
            muscle = muscle[0]
        if has_muscles:
            return q, q_dot, tau, muscle
        else:
            return q, q_dot, tau<|MERGE_RESOLUTION|>--- conflicted
+++ resolved
@@ -40,15 +40,9 @@
             nlp["q_mapping"] = Mapping(range(nlp["model"].nbQ()), range(nlp["model"].nbQ()))
         if nlp["q_dot_mapping"] is None:
             nlp["q_dot_mapping"] = Mapping(range(nlp["model"].nbQdot()), range(nlp["model"].nbQdot()))
-<<<<<<< HEAD
-        if nlp["q_dot_mapping"] is None:
-            nlp["tau_mapping"] = Mapping(
-                range(nlp["model"].nbGeneralizedTorques()), range(nlp["model"].nbGeneralizedTorques())
-=======
         if nlp["tau_mapping"] is None:
             nlp["tau_mapping"] = Mapping(
                 range(nlp["model"].nbGeneralizedTorque()), range(nlp["model"].nbGeneralizedTorque())
->>>>>>> 0728ecab
             )
 
         dof_names = nlp["model"].nameDof()
