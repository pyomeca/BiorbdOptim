--- conflicted
+++ resolved
@@ -41,13 +41,6 @@
                 Mapping(range(nlp["model"].nbQ())),
                 Mapping(range(nlp["model"].nbQ())))
         if nlp["q_dot_mapping"] is None:
-<<<<<<< HEAD
-            nlp["q_dot_mapping"] = Mapping(range(nlp["model"].nbQdot()), range(nlp["model"].nbQdot()))
-        if nlp["tau_mapping"] is None:
-            nlp["tau_mapping"] = Mapping(
-                range(nlp["model"].nbGeneralizedTorque()), range(nlp["model"].nbGeneralizedTorque())
-            )
-=======
             nlp["q_dot_mapping"] = BidirectionalMapping(
                 Mapping(range(nlp["model"].nbQdot())),
                 Mapping(range(nlp["model"].nbQdot())))
@@ -55,7 +48,6 @@
             nlp["tau_mapping"] = BidirectionalMapping(
                 Mapping(range(nlp["model"].nbGeneralizedTorque())),
                 Mapping(range(nlp["model"].nbGeneralizedTorque())))
->>>>>>> 523ad7e8
 
         dof_names = nlp["model"].nameDof()
         q = MX()
