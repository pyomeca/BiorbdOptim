--- conflicted
+++ resolved
@@ -81,13 +81,8 @@
         """
         nlp["dynamics_func"] = Dynamics.forward_dynamics_torque_muscle_driven
         ProblemType.__configure_torque_driven(nlp)
-<<<<<<< HEAD
-
+        nlp["has_muscles"] = True
         nlp["nbMuscle"] = nlp["model"].nbMuscles()
-=======
-        nlp["has_muscles"] = True
-        nlp["nbMuscle"] = nlp["model"].nbMuscleTotal()
->>>>>>> e66eb282
 
         u = MX()
         muscle_names = nlp["model"].muscleNames()
@@ -105,13 +100,8 @@
         """
         nlp["dynamics_func"] = Dynamics.forward_dynamics_muscle_excitations_and_torque_driven
         ProblemType.__configure_torque_driven(nlp)
-<<<<<<< HEAD
-
+        nlp["has_muscles"] = True
         nlp["nbMuscle"] = nlp["model"].nbMuscles()
-=======
-        nlp["has_muscles"] = True
-        nlp["nbMuscle"] = nlp["model"].nbMuscleTotal()
->>>>>>> e66eb282
 
         u = MX()
         x = MX()
@@ -143,109 +133,4 @@
 
         nlp["nu"] = nlp["u"].rows()
 
-<<<<<<< HEAD
-        nlp["nbMuscle"] = nlp["model"].nbMuscles()
-
-    @staticmethod
-    def get_data_from_V_phase(V_phase, var_size, nb_nodes, offset, nb_variables, duplicate_last_column):
-        """
-        Extracts variables from V.
-        :param V_phase: numpy array : Extract of V for a phase.
-        """
-        array = np.ndarray((var_size, nb_nodes))
-        for dof in range(var_size):
-            array[dof] = V_phase[offset + dof :: nb_variables]
-
-        if duplicate_last_column:
-            return np.c_[array, array[:, -1]]
-        else:
-            return array
-
-    @staticmethod
-    def get_data_from_V(ocp, V, num_phase=None):
-        V_array = np.array(V).squeeze()
-        has_muscles_states = False
-        has_muscles_controls = False
-
-        if num_phase is None:
-            num_phase = range(len(ocp.nlp))
-        elif isinstance(num_phase, int):
-            num_phase = [num_phase]
-        offsets = [0]
-        for i, nlp in enumerate(ocp.nlp):
-            offsets.append(offsets[i] + nlp["nx"] * (nlp["ns"] + 1) + nlp["nu"] * (nlp["ns"]))
-
-        q, q_dot, tau, muscle_states, muscle_control = [], [], [], [], []
-
-        for i in num_phase:
-            nlp = ocp.nlp[i]
-
-            V_phase = np.array(V_array[offsets[i] : offsets[i + 1]])
-            nb_var = nlp["nx"] + nlp["nu"]
-
-            if (
-                nlp["problem_type"] == ProblemType.torque_driven
-                or nlp["problem_type"] == ProblemType.torque_driven_with_contact
-                or nlp["problem_type"] == ProblemType.muscle_activations_and_torque_driven
-                or nlp["problem_type"] == ProblemType.muscles_and_torque_driven_with_contact
-                or nlp["problem_type"] == ProblemType.muscle_excitations_and_torque_driven
-            ):
-                q.append(ProblemType.get_data_from_V_phase(V_phase, nlp["nbQ"], nlp["ns"] + 1, 0, nb_var, False))
-                q_dot.append(
-                    ProblemType.get_data_from_V_phase(V_phase, nlp["nbQdot"], nlp["ns"] + 1, nlp["nbQ"], nb_var, False)
-                )
-                tau.append(ProblemType.get_data_from_V_phase(V_phase, nlp["nbTau"], nlp["ns"], nlp["nx"], nb_var, True))
-
-                if (
-                    nlp["problem_type"] == ProblemType.muscle_activations_and_torque_driven
-                    or nlp["problem_type"] == ProblemType.muscles_and_torque_driven_with_contact
-                    or nlp["problem_type"] == ProblemType.muscle_excitations_and_torque_driven
-                ):
-                    has_muscles_controls = True
-                    muscle_control.append(
-                        ProblemType.get_data_from_V_phase(
-                            V_phase, nlp["nbMuscle"], nlp["ns"], nlp["nx"] + nlp["nbTau"], nb_var, True,
-                        )
-                    )
-                    if nlp["problem_type"] == ProblemType.muscle_excitations_and_torque_driven:
-                        has_muscles_states = True
-                        muscle_states.append(
-                            ProblemType.get_data_from_V_phase(
-                                V_phase, nlp["nbMuscle"], nlp["ns"] + 1, nlp["nbQ"] + nlp["nbQdot"], nb_var, False,
-                            )
-                        )
-
-            else:
-                raise RuntimeError(f"{nlp['problem_type'].__name__} not implemented yet in get_data_from_V")
-
-        if len(num_phase) == 1:
-            q = q[0]
-            q_dot = q_dot[0]
-            tau = tau[0]
-        if has_muscles_controls:
-            muscle_control = muscle_control[0]
-            if has_muscles_states:
-                muscle_states = muscle_states[0]
-                return q, q_dot, tau, muscle_states, muscle_control
-            return q, q_dot, tau, muscle_control
-        else:
-            return q, q_dot, tau
-
-    @staticmethod
-    def get_q_from_V(ocp, V, num_phase=None):
-        if ocp.nlp[0]["problem_type"] == ProblemType.torque_driven:
-            x, _, _ = ProblemType.get_data_from_V(ocp, V, num_phase)
-
-        elif (
-            ocp.nlp[0]["problem_type"] == ProblemType.muscle_activations_and_torque_driven
-            or ocp.nlp[0]["problem_type"] == ProblemType.muscles_and_torque_driven_with_contact
-            or ocp.nlp[0]["problem_type"] == ProblemType.muscle_exctitations_and_torque_driven
-        ):
-            x, _, _, _ = ProblemType.get_data_from_V(ocp, V, num_phase)
-
-        else:
-            raise RuntimeError(f"{ocp.nlp[0]['problem_type']} is not implemented for this type of OCP")
-        return x
-=======
-        nlp["nbMuscle"] = nlp["model"].nbMuscleTotal()
->>>>>>> e66eb282
+        nlp["nbMuscle"] = nlp["model"].nbMuscles()