from math import inf
from copy import deepcopy
import pickle
import os

import biorbd
import casadi
from casadi import MX, vertcat, sum1

from .enums import OdeSolver
from .mapping import BidirectionalMapping
from .path_conditions import Bounds, InitialConditions, InterpolationType
from .constraints import ConstraintFunction
from .objective_functions import Objective, ObjectiveFunction
from .plot import OnlineCallback, CustomPlot
from .integrator import RK4
from .biorbd_interface import BiorbdInterface
from .variable_optimization import Data
from .__version__ import __version__


class OptimalControlProgram:
    """
    Constructor calls __prepare_dynamics and __define_multiple_shooting_nodes methods.

    To solve problem you have to call : OptimalControlProgram().solve()
    """

    def __init__(
        self,
        biorbd_model,
        problem_type,
        number_shooting_points,
        phase_time,
        X_init,
        U_init,
        X_bounds,
        U_bounds,
        objective_functions=(),
        constraints=(),
        external_forces=(),
        ode_solver=OdeSolver.RK,
        all_generalized_mapping=None,
        q_mapping=None,
        q_dot_mapping=None,
        tau_mapping=None,
        plot_mappings=None,
        is_cyclic_objective=False,
        is_cyclic_constraint=False,
        nb_threads=1,
    ):
        """
        Prepare CasADi to solve a problem, defines some parameters, dynamic problem and ode solver.
        Defines also all constraints including continuity constraints.
        Defines the sum of all objective functions weight.

        :param biorbd_model: Biorbd model loaded from the biorbd.Model() function.
        :param problem_type: A selected method handler of the class problem_type.ProblemType.
        :param number_shooting_points: Subdivision number. (integer)
        :param phase_time: Simulation time in seconds. (float)
        :param X_init: States initial guess. (MX.sym from CasADi)
        :param U_init: Controls initial guess. (MX.sym from CasADi)
        :param X_bounds: States upper and lower bounds. (Instance of the class Bounds)
        :param U_bounds: Controls upper and lower bounds. (Instance of the class Bounds)
        :param objective_functions: Tuple of tuple of objectives functions handler's and weights.
        :param constraints: Tuple of constraints, instant (which node(s)) and tuple of geometric structures used.
        :param external_forces: Tuple of external forces.
        :param ode_solver: Name of chosen ode solver to use. (OdeSolver.COLLOCATION, OdeSolver.RK, OdeSolver.CVODES or
        OdeSolver.NO_SOLVER)
        :param all_generalized_mapping: States and controls mapping. (Instance of class Mapping)
        :param q_mapping: Generalized coordinates position states mapping. (Instance of class Mapping)
        :param q_dot_mapping: Generalized coordinates velocity states mapping. (Instance of class Mapping)
        :param tau_mapping: Torque controls mapping. (Instance of class Mapping)
        :param plot_mappings: Plot mapping. (Instance of class Mapping)
        :param is_cyclic_objective: If True, the objective is to get cyclic motion. (bool)
        :param is_cyclic_constraint: If True, end point is constrained to be continue with first point. (bool)
        :param nb_threads: Number of threads used for the resolution of the problem. Default: not parallelized (integer)
        """

        if isinstance(biorbd_model, str):
            biorbd_model = [biorbd.Model(biorbd_model)]
        elif isinstance(biorbd_model, biorbd.biorbd.Model):
            biorbd_model = [biorbd_model]
        elif isinstance(biorbd_model, (list, tuple)):
            biorbd_model = [biorbd.Model(m) if isinstance(m, str) else m for m in biorbd_model]
        else:
            raise RuntimeError("biorbd_model must either be a string or an instance of biorbd.Model()")
        self.version = {"casadi": casadi.__version__, "biorbd": biorbd.__version__, "biorbd_optim": __version__}
        self.nb_phases = len(biorbd_model)

        biorbd_model_path = [m.path().relativePath().to_string() for m in biorbd_model]
        self.original_values = {
            "biorbd_model": biorbd_model_path,
            "problem_type": problem_type,
            "number_shooting_points": number_shooting_points,
            "phase_time": phase_time,
            "X_init": X_init,
            "U_init": U_init,
            "X_bounds": X_bounds,
            "U_bounds": U_bounds,
            "objective_functions": [],
            "constraints": [],
            "external_forces": external_forces,
            "ode_solver": ode_solver,
            "all_generalized_mapping": all_generalized_mapping,
            "q_mapping": q_mapping,
            "q_dot_mapping": q_dot_mapping,
            "tau_mapping": tau_mapping,
            "plot_mappings": plot_mappings,
            "is_cyclic_objective": is_cyclic_objective,
            "is_cyclic_constraint": is_cyclic_constraint,
            "nb_threads": nb_threads,
        }

        self.nlp = [{} for _ in range(self.nb_phases)]
        self.__add_to_nlp("model", biorbd_model, False)
        self.__add_to_nlp("phase_idx", [i for i in range(self.nb_phases)], False)

        # Prepare some variables
        constraints = self.__init_penalty(constraints, "constraints")
        objective_functions = self.__init_penalty(objective_functions, "objective_functions")

        # Define some aliases
        self.__add_to_nlp("ns", number_shooting_points, False)
        for nlp in self.nlp:
            if nlp["ns"] < 1:
                raise RuntimeError("Number of shooting points must be at least 1")
        self.initial_phase_time = phase_time
        phase_time, initial_time_guess, time_min, time_max = self.__init_phase_time(phase_time, objective_functions)
        self.__add_to_nlp("tf", phase_time, False)
        self.__add_to_nlp("t0", [0] + [nlp["tf"] for i, nlp in enumerate(self.nlp) if i != len(self.nlp) - 1], False)
        self.__add_to_nlp(
            "dt", [self.nlp[i]["tf"] / max(self.nlp[i]["ns"], 1) for i in range(self.nb_phases)], False,
        )
        self.is_cyclic_constraint = is_cyclic_constraint
        self.is_cyclic_objective = is_cyclic_objective
        self.nb_threads = nb_threads

        # External forces
        if external_forces != ():
            external_forces = BiorbdInterface.convert_array_to_external_forces(external_forces)
            self.__add_to_nlp("external_forces", external_forces, False)

        # Compute problem size
        if all_generalized_mapping is not None:
            if q_mapping is not None or q_dot_mapping is not None or tau_mapping is not None:
                raise RuntimeError("all_generalized_mapping and a specified mapping cannot be used alongside")
            q_mapping = q_dot_mapping = tau_mapping = all_generalized_mapping
        self.__add_to_nlp("q_mapping", q_mapping, q_mapping is None, BidirectionalMapping)
        self.__add_to_nlp("q_dot_mapping", q_dot_mapping, q_dot_mapping is None, BidirectionalMapping)
        self.__add_to_nlp("tau_mapping", tau_mapping, tau_mapping is None, BidirectionalMapping)
        plot_mappings = plot_mappings if plot_mappings is not None else {}
        reshaped_plot_mappings = []
        for i in range(self.nb_phases):
            reshaped_plot_mappings.append({})
            for key in plot_mappings:
                reshaped_plot_mappings[i][key] = plot_mappings[key][i]
        self.__add_to_nlp("plot_mappings", reshaped_plot_mappings, False)
        self.__add_to_nlp("problem_type", problem_type, False)
        for i in range(self.nb_phases):
            self.__initialize_nlp(self.nlp[i])
            self.nlp[i]["problem_type"](self.nlp[i])

        # Prepare path constraints
        self.__add_to_nlp("X_bounds", X_bounds, False)
        self.__add_to_nlp("U_bounds", U_bounds, False)
        for i in range(self.nb_phases):
            self.nlp[i]["X_bounds"].check_and_adjust_dimensions(self.nlp[i]["nx"], self.nlp[i]["ns"])
            self.nlp[i]["U_bounds"].check_and_adjust_dimensions(self.nlp[i]["nu"], self.nlp[i]["ns"] - 1)

        # Prepare initial guesses
        self.__add_to_nlp("X_init", X_init, False)
        self.__add_to_nlp("U_init", U_init, False)
        for i in range(self.nb_phases):
            self.nlp[i]["X_init"].check_and_adjust_dimensions(self.nlp[i]["nx"], self.nlp[i]["ns"])
            self.nlp[i]["U_init"].check_and_adjust_dimensions(self.nlp[i]["nu"], self.nlp[i]["ns"] - 1)

        # Variables and constraint for the optimization program
        self.V = []
        self.V_bounds = Bounds(interpolation_type=InterpolationType.CONSTANT)
        self.V_init = InitialConditions(interpolation_type=InterpolationType.CONSTANT)
        for i in range(self.nb_phases):
            self.__define_multiple_shooting_nodes_per_phase(self.nlp[i], i)

        # Declare the parameters to optimize
        self.param_to_optimize = {}
        self.__define_variable_time(initial_time_guess, time_min, time_max)

        # Define dynamic problem
        self.__add_to_nlp("ode_solver", ode_solver, True)
        for i in range(self.nb_phases):
            if self.nlp[0]["nx"] != self.nlp[i]["nx"] or self.nlp[0]["nu"] != self.nlp[i]["nu"]:
                raise RuntimeError("Dynamics with different nx or nu is not supported yet")
            self.__prepare_dynamics(self.nlp[i])

        # Prepare constraints
        self.g = []
        self.g_bounds = []
        ConstraintFunction.continuity_constraint(self)
        if len(constraints) > 0:
            for i, constraint_phase in enumerate(constraints):
                for constraint in constraint_phase:
                    self.add_constraint(constraint, i)

        # Objective functions
        self.J = []
        if len(objective_functions) > 0:
            for i, objective_functions_phase in enumerate(objective_functions):
                for objective_function in objective_functions_phase:
                    self.add_objective_function(objective_function, i)

    @staticmethod
    def __initialize_nlp(nlp):
        """Start with an empty non linear problem"""
        nlp["nbQ"] = 0
        nlp["nbQdot"] = 0
        nlp["nbTau"] = 0
        nlp["nbMuscles"] = 0
        nlp["plot"] = {}
        nlp["x"] = MX()
        nlp["u"] = MX()
        nlp["J"] = []
        nlp["g"] = []
        nlp["g_bounds"] = []

    def __add_to_nlp(self, param_name, param, duplicate_if_size_is_one, _type=None):
        """Adds coupled parameters to the non linear problem"""
        if isinstance(param, (list, tuple)):
            if len(param) != self.nb_phases:
                raise RuntimeError(
                    f"{param_name} size({len(param)}) does not correspond to the number of phases({self.nb_phases})."
                )
            else:
                for i in range(self.nb_phases):
                    self.nlp[i][param_name] = param[i]
        else:
            if self.nb_phases == 1:
                self.nlp[0][param_name] = param
            else:
                if duplicate_if_size_is_one:
                    for i in range(self.nb_phases):
                        self.nlp[i][param_name] = param
                else:
                    raise RuntimeError(f"{param_name} must be a list or tuple when number of phase is not equal to 1")

        if _type is not None:
            for nlp in self.nlp:
                if nlp[param_name] is not None and not isinstance(nlp[param_name], _type):
                    raise RuntimeError(f"Parameter {param_name} must be a {str(_type)}")

    def __prepare_dynamics(self, nlp):
        """
        Builds CasaDI dynamics function.
        :param nlp: The nlp problem
        """

        dynamics = nlp["dynamics_func"]
        ode_opt = {"t0": 0, "tf": nlp["dt"]}
        if nlp["ode_solver"] == OdeSolver.RK or nlp["ode_solver"] == OdeSolver.COLLOCATION:
            ode_opt["number_of_finite_elements"] = 5

        ode = {"x": nlp["x"], "p": nlp["u"], "ode": dynamics(nlp["x"], nlp["u"])}
        nlp["dynamics"] = []
        nlp["par_dynamics"] = {}
        if nlp["ode_solver"] == OdeSolver.RK:
            ode_opt["idx"] = 0
            ode["ode"] = dynamics
            if "external_forces" in nlp:
                for idx in range(len(nlp["external_forces"])):
                    ode_opt["idx"] = idx
                    nlp["dynamics"].append(RK4(ode, ode_opt))
            else:
                nlp["dynamics"].append(RK4(ode, ode_opt))
        elif nlp["ode_solver"] == OdeSolver.COLLOCATION:
            if isinstance(nlp["tf"], casadi.MX):
                raise RuntimeError("OdeSolver.COLLOCATION cannot be used while optimizing the time parameter")
            if "external_forces" in nlp:
                raise RuntimeError("COLLOCATION cannot be used with external_forces")
            nlp["dynamics"].append(casadi.integrator("integrator", "collocation", ode, ode_opt))
        elif nlp["ode_solver"] == OdeSolver.CVODES:
            if isinstance(nlp["tf"], casadi.MX):
                raise RuntimeError("OdeSolver.CVODES cannot be used while optimizing the time parameter")
            if "external_forces" in nlp:
                raise RuntimeError("CVODES cannot be used with external_forces")
            nlp["dynamics"].append(casadi.integrator("integrator", "cvodes", ode, ode_opt))

        if len(nlp["dynamics"]) == 1:
            if self.nb_threads > 1:
                nlp["par_dynamics"] = nlp["dynamics"][0].map(nlp["ns"], "thread", self.nb_threads)
            nlp["dynamics"] = nlp["dynamics"] * nlp["ns"]

    def __define_multiple_shooting_nodes_per_phase(self, nlp, idx_phase):
        """
        For each node, puts X_bounds and U_bounds in V_bounds.
        Links X and U with V.
        :param nlp: The non linear problem.
        :param idx_phase: Index of the phase. (integer)
        """
        X = []
        U = []

        nV = nlp["nx"] * (nlp["ns"] + 1) + nlp["nu"] * nlp["ns"]
        V = MX.sym("V_" + str(idx_phase), nV)
        V_bounds = Bounds([0] * nV, [0] * nV, interpolation_type=InterpolationType.CONSTANT)
        V_init = InitialConditions([0] * nV, interpolation_type=InterpolationType.CONSTANT)

        offset = 0
        for k in range(nlp["ns"] + 1):
            X.append(V.nz[offset : offset + nlp["nx"]])
            V_bounds.min[offset : offset + nlp["nx"], 0] = nlp["X_bounds"].min.evaluate_at(shooting_point=k)
            V_bounds.max[offset : offset + nlp["nx"], 0] = nlp["X_bounds"].max.evaluate_at(shooting_point=k)
            V_init.init[offset : offset + nlp["nx"], 0] = nlp["X_init"].init.evaluate_at(shooting_point=k)
            offset += nlp["nx"]

            if k != nlp["ns"]:
                U.append(V.nz[offset : offset + nlp["nu"]])
                V_bounds.min[offset : offset + nlp["nu"], 0] = nlp["U_bounds"].min.evaluate_at(shooting_point=k)
                V_bounds.max[offset : offset + nlp["nu"], 0] = nlp["U_bounds"].max.evaluate_at(shooting_point=k)
                V_init.init[offset : offset + nlp["nu"], 0] = nlp["U_init"].init.evaluate_at(shooting_point=k)
                offset += nlp["nu"]

        V_bounds.check_and_adjust_dimensions(nV, 1)
        V_init.check_and_adjust_dimensions(nV, 1)

        nlp["X"] = X
        nlp["U"] = U
        self.V = vertcat(self.V, V)

        self.V_bounds.concatenate(V_bounds)
        self.V_init.concatenate(V_init)

    def __init_phase_time(self, phase_time, objective_functions):
        """
        Initializes phase time bounds and guess.
        Defines the objectives for each phase.
        :param phase_time: Phases duration. (list of floats)?
        :param objective_functions: Instance of class ObjectiveFunction.
        :return: phase_time -> Phases duration. (list) , initial_time_guess -> Initial guess on the duration of the
        phases. (list), time_min -> Minimal bounds on the duration of the phases. (list)  and time_max -> Maximal
        bounds on the duration of the phases. (list)
        """
        if isinstance(phase_time, (int, float)):
            phase_time = [phase_time]
        phase_time = list(phase_time)
        initial_time_guess, time_min, time_max = [], [], []
        for i, objective_functions_phase in enumerate(objective_functions):
            for obj_fun in objective_functions_phase:
                if (
                    obj_fun["type"] == Objective.Mayer.MINIMIZE_TIME
                    or obj_fun["type"] == Objective.Lagrange.MINIMIZE_TIME
                ):
                    initial_time_guess.append(phase_time[i])
                    phase_time[i] = casadi.MX.sym(f"time_phase_{i}", 1, 1)
                    time_min.append(obj_fun["minimum"] if "minimum" in obj_fun else 0)
                    time_max.append(obj_fun["maximum"] if "maximum" in obj_fun else inf)
        return phase_time, initial_time_guess, time_min, time_max

    def __define_variable_time(self, initial_guess, minimum, maximum):
        """
        For each variable time, sets initial guess and bounds.
        :param initial_guess: The initial values taken from the phase_time vector
        :param minimum: variable time minimums as set by user (default: 0)
        :param maximum: vairable time maximums as set by user (default: inf)
        """
        P = []
        for nlp in self.nlp:
            if isinstance(nlp["tf"], MX):
                self.V = vertcat(self.V, nlp["tf"])
                P.append(self.V[-1])
        self.param_to_optimize["time"] = P

        nV = len(initial_guess)
        V_bounds = Bounds(minimum, maximum, interpolation_type=InterpolationType.CONSTANT)
        V_bounds.check_and_adjust_dimensions(nV, 1)
        self.V_bounds.concatenate(V_bounds)

        V_init = InitialConditions(initial_guess, interpolation_type=InterpolationType.CONSTANT)
        V_init.check_and_adjust_dimensions(nV, 1)
        self.V_init.concatenate(V_init)

    def __init_penalty(self, penalties, penalty_type):
        """
        Initializes penalties (objective or constraint).
        :param penalties: Penalties. (dictionary or list of tuples)
        :param penalty_type: Penalty type (Instance of class PenaltyType)
        :return: New penalties. (dictionary)
        """
        if len(penalties) > 0:
            if self.nb_phases == 1:
                if isinstance(penalties, dict):
                    penalties = (penalties,)
                if isinstance(penalties[0], dict):
                    penalties = (penalties,)
            elif isinstance(penalties, (list, tuple)):
                for constraint in penalties:
                    if isinstance(constraint, dict):
                        raise RuntimeError(f"Each phase must declares its {penalty_type} (even if it is empty)")
        return penalties

    def add_objective_function(self, new_objective_function, phase_number=-1):
        self.modify_objective_function(new_objective_function, index_in_phase=-1, phase_number=phase_number)

    def modify_objective_function(self, new_objective_function, index_in_phase, phase_number=-1):
        self._modify_penalty(new_objective_function, index_in_phase, phase_number, "objective_functions")

    def add_constraint(self, new_constraint, phase_number=-1):
        self.modify_constraint(new_constraint, index_in_phase=-1, phase_number=phase_number)

    def modify_constraint(self, new_constraint, index_in_phase, phase_number=-1):
        self._modify_penalty(new_constraint, index_in_phase, phase_number, "constraints")

    def _modify_penalty(self, new_penalty, index_in_phase, phase_number, penalty_name):
        """
        Modification of a penalty (constraint or objective)
        :param new_penalty: Penalty to keep after the modification.
        :param index_in_phase: Index of the penalty to be modified. (integer)
        :param phase_number: Index of the phase in which the penalty will be modified. (integer)
        :param penalty_name: Name of the penalty to modify. (string)
        """
        if len(self.nlp) == 1:
            phase_number = 0
        else:
            if phase_number < 0:
                raise RuntimeError("phase_number must be specified for multiphase OCP")

        while phase_number >= len(self.original_values[penalty_name]):
            self.original_values[penalty_name].append([])

        if index_in_phase < 0:
            self.original_values[penalty_name][phase_number].append(deepcopy(new_penalty))
        else:
            if index_in_phase >= len(self.original_values[penalty_name][phase_number]):
                raise RuntimeError("It is not possible to modify a penalty when the penalty is not defined")
            self.original_values[penalty_name][phase_number][index_in_phase] = deepcopy(new_penalty)

        if penalty_name == "objective_functions":
            ObjectiveFunction.add_or_replace(self, self.nlp[phase_number], new_penalty, index_in_phase)
        elif penalty_name == "constraints":
            ConstraintFunction.add_or_replace(self, self.nlp[phase_number], new_penalty, index_in_phase)
        else:
            raise RuntimeError("Unrecognized penalty")

    def add_plot(self, fig_name, update_function, phase_number=-1, **parameters):
        """
        Adds plots to show the result of the optimization
        :param fig_name: Name of the figure (string)
        :param update_function: Function to be plotted. (string) ???
        :param phase_number: Phase to be plotted. (integer)
        """
        if "combine_to" in parameters:
            raise RuntimeError(
                "'combine_to' cannot be specified in add_plot, " "please use same 'fig_name' to combine plots"
            )

        # --- Solve the program --- #
        if len(self.nlp) == 1:
            phase_number = 0
        else:
            if phase_number < 0:
                raise RuntimeError("phase_number must be specified for multiphase OCP")
        nlp = self.nlp[phase_number]
        custom_plot = CustomPlot(update_function, **parameters)

        if fig_name in nlp["plot"]:
            # Make sure we add a unique name in the dict
            custom_plot.combine_to = fig_name

            if fig_name:
                cmp = 0
                while True:
                    plot_name = f"{fig_name}_{cmp}"
                    if plot_name not in nlp["plot"]:
                        break
                    cmp += 1
        else:
            plot_name = fig_name

        nlp["plot"][plot_name] = custom_plot

    def solve(self, solver="ipopt", show_online_optim=False, options_ipopt={}):
        """
        Gives to CasADi states, controls, constraints, sum of all objective functions and theirs bounds.
        Gives others parameters to control how solver works.
        :param solver: Name of the solver to use during the optimization. (string)
        :param show_online_optim: if True, optimization process is graphed in realtime. (bool)
        :param options_ipopt: See Ippot documentation for options. (dictionary)
        :return: Solution of the problem. (dictionary)
        """
        all_J = MX()
        for j_nodes in self.J:
            for j in j_nodes:
                all_J = vertcat(all_J, j)
        for nlp in self.nlp:
            for obj_nodes in nlp["J"]:
                for obj in obj_nodes:
                    all_J = vertcat(all_J, obj)

        all_g = MX()
        all_g_bounds = Bounds(interpolation_type=InterpolationType.CONSTANT)
        for i in range(len(self.g)):
            for j in range(len(self.g[i])):
                all_g = vertcat(all_g, self.g[i][j])
                all_g_bounds.concatenate(self.g_bounds[i][j])
        for nlp in self.nlp:
            for i in range(len(nlp["g"])):
                for j in range(len(nlp["g"][i])):
                    all_g = vertcat(all_g, nlp["g"][i][j])
                    all_g_bounds.concatenate(nlp["g_bounds"][i][j])
        nlp = {"x": self.V, "f": sum1(all_J), "g": all_g}

        options_common = {}
        if show_online_optim:
            options_common["iteration_callback"] = OnlineCallback(self)

        if solver == "ipopt":
            options_default = {
                "ipopt.tol": 1e-6,
                "ipopt.max_iter": 1000,
                "ipopt.hessian_approximation": "exact",  # "exact", "limited-memory"
                "ipopt.limited_memory_max_history": 50,
                "ipopt.linear_solver": "mumps",  # "ma57", "ma86", "mumps"
            }
            for key in options_ipopt:
                if key[:6] != "ipopt.":
                    options_ipopt[f"ipopt.{key}"] = options_ipopt[key]
                    del options_ipopt[key]
            opts = {**options_default, **options_common, **options_ipopt}
        else:
            raise RuntimeError("Available solvers are: 'ipopt'")
        solver = casadi.nlpsol("nlpsol", solver, nlp, opts)

        # Bounds and initial guess
        arg = {
            "lbx": self.V_bounds.min,
            "ubx": self.V_bounds.max,
            "lbg": all_g_bounds.min,
            "ubg": all_g_bounds.max,
            "x0": self.V_init.init,
        }

        # Solve the problem
        return solver.call(arg)

<<<<<<< HEAD
    def save(self, sol, file_path, to_numpy=False, **parameters):
=======
    def save(self, sol, file_path, to_numpy=False):
        """
        Saves results of the optimization into a .bo file
        :param sol: Solution of the optimization returned by CasADi.
        :param file_path: Path of the file where the solution is saved. (string)
        :param to_numpy: if True, results are saved in numpy array. (bool)
        """
>>>>>>> f9e2ad49
        _, ext = os.path.splitext(file_path)
        if ext == "":
            file_path = file_path + ".bo"
        dir, _ = os.path.split(file_path)
        if dir != "" and not os.path.isdir(dir):
            os.makedirs(dir)

        with open(file_path, "wb") as file:
            dict = {"ocp_initilializer": self.original_values, "sol": sol, "versions": self.version}
            if to_numpy:
                dict["get_data"] = Data.get_data(self, sol["x"], **parameters)

            pickle.dump(dict, file)

    @staticmethod
    def load(file_path):
        """
        Loads results of a previous optimization from a .bo file
        :param file_path: Path of the file where the solution is saved. (string)
        :return: ocp -> Optimal control program. (instance of OptimalControlProgram class) and
        sol -> Solution of the optimization. (dictionary)
        """
        with open(file_path, "rb") as file:
            data = pickle.load(file)
            ocp = OptimalControlProgram(**data["ocp_initilializer"])
            for key in data["versions"].keys():
                if data["versions"][key] != ocp.version[key]:
                    raise RuntimeError(
                        f"Version of {key} from file ({data['versions'][key]}) is not the same as the "
                        f"installed version ({ocp.version[key]})"
                    )
            sol = data["sol"]
        return (ocp, sol)<|MERGE_RESOLUTION|>--- conflicted
+++ resolved
@@ -541,17 +541,13 @@
         # Solve the problem
         return solver.call(arg)
 
-<<<<<<< HEAD
     def save(self, sol, file_path, to_numpy=False, **parameters):
-=======
-    def save(self, sol, file_path, to_numpy=False):
-        """
+        """
+        :param to_numpy: if True, results are saved in numpy array. (bool)
+        :param file_path: Path of the file where the solution is saved. (string)
+        :param sol: Solution of the optimization returned by CasADi.
         Saves results of the optimization into a .bo file
-        :param sol: Solution of the optimization returned by CasADi.
-        :param file_path: Path of the file where the solution is saved. (string)
-        :param to_numpy: if True, results are saved in numpy array. (bool)
-        """
->>>>>>> f9e2ad49
+        """
         _, ext = os.path.splitext(file_path)
         if ext == "":
             file_path = file_path + ".bo"
