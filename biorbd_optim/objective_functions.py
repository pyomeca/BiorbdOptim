--- conflicted
+++ resolved
@@ -103,20 +103,11 @@
         )
 
     @staticmethod
-<<<<<<< HEAD
-    def minimize_final_distance_between_two_markers(ocp, nlp, first_marker, second_marker, weight=1):
+    def minimize_distance_between_two_markers(ocp, nlp, first_marker, second_marker, weight=1, node=-1):
 
-        q = nlp["q_mapping"].expand(nlp["X"][nlp["ns"]][: nlp["nbQ"]])
+        q = nlp["q_mapping"].expand.map(nlp["X"][node][: nlp["nbQ"]])
         marker0 = nlp["model"].marker(q, first_marker).to_mx()
         marker1 = nlp["model"].marker(q, second_marker).to_mx()
-=======
-    def minimize_final_distance_between_two_markers(ocp, nlp, weight=1, markers=(), node=-1):
-        if not isinstance(markers, (list, tuple)) or len(markers) != 2:
-            raise RuntimeError("minimize_distance_between_two_markers expect markers to be a list of 2 marker indices")
-        q = nlp["q_mapping"].expand.map(nlp["X"][node][: nlp["nbQ"]])
-        marker0 = nlp["model"].marker(q, markers[0]).to_mx()
-        marker1 = nlp["model"].marker(q, markers[1]).to_mx()
->>>>>>> 523ad7e8
 
         ocp.J += casadi.dot(marker0 - marker1, marker0 - marker1) * weight
 
